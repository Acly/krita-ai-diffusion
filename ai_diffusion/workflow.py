from __future__ import annotations
import math
import random
from typing import Any, List, NamedTuple, Optional

from .image import Bounds, Extent, Image, Mask
from .client import Client, resolve_sd_version
from .style import SDVersion, Style, StyleSettings
from .resources import ControlMode
from .settings import settings
from .comfyworkflow import ComfyWorkflow, Output
from .util import client_logger as log


class ScaledExtent(NamedTuple):
    initial: Extent  # resolution for initial generation
    expanded: Extent  # resolution for high res pass
    target: Extent  # target resolution (may not be multiple of 8)
    scale: float  # scale factor from target to initial

    @property
    def requires_upscale(self):
        assert self.scale == 1 or self.initial != self.expanded
        return self.scale < 1

    @property
    def requires_downscale(self):
        assert self.scale == 1 or self.initial != self.expanded
        return self.scale > 1

    @property
    def is_incompatible(self):
        assert self.target == self.expanded or not self.target.is_multiple_of(8)
        return self.target != self.expanded


def compute_bounds(extent: Extent, mask_bounds: Optional[Bounds], strength: float):
    """Compute the area of the image to use as input for diffusion."""

    if mask_bounds is not None:
        if strength == 1.0:
            # For 100% strength inpainting get additional surrounding image content for context
            context_padding = max(extent.longest_side // 16, mask_bounds.extent.average_side // 2)
            image_bounds = Bounds.pad(
                mask_bounds, context_padding, min_size=512, multiple=8, square=True
            )
            image_bounds = Bounds.clamp(image_bounds, extent)
            return image_bounds
        else:
            # For img2img inpainting (strength < 100%) only use the mask area as input
            return mask_bounds
    else:
        return Bounds(0, 0, *extent)


def create_inpaint_context(image: Image, area: Bounds, default: Output):
    extent = image.extent
    area = Bounds.pad(area, 0, multiple=8)
    area = Bounds.clamp(area, extent)
    # Check for outpaint scenario where mask covers the entire left/top/bottom/right side
    # of the image. Crop away the masked area in that case.
    if area.height >= extent.height and extent.width - area.width > 224:
        offset = 0
        if area.x == 0:
            offset = area.width
        if area.x == 0 or area.x + area.width == extent.width:
            return Image.crop(image, Bounds(offset, 0, extent.width - area.width, extent.height))
    if area.width >= extent.width and extent.height - area.height > 224:
        offset = 0
        if area.y == 0:
            offset = area.height
        if area.y == 0 or area.y + area.height == extent.height:
            return Image.crop(image, Bounds(0, offset, extent.width, extent.height - area.height))
    return default


def compute_batch_size(extent: Extent, min_size=512, max_batches: Optional[int] = None):
    max_batches = max_batches or settings.batch_size
    desired_pixels = min_size * min_size * max_batches
    requested_pixels = extent.width * extent.height
    return max(1, min(max_batches, desired_pixels // requested_pixels))


def prepare(
    extent: Extent, image: Image | None, mask: Mask | None, sdver: SDVersion, downscale=True
):
    mask_image = mask.to_image(extent) if mask else None

    # Latent space uses an 8 times lower resolution, so results are always multiples of 8.
    # If the target image is not a multiple of 8, the result must be scaled to fit.
    expanded = extent.multiple_of(8)

    min_size, max_size, min_pixel_count, max_pixel_count = {
        SDVersion.sd15: (512, 768, 512**2, 512 * 768),
        SDVersion.sdxl: (896, 1280, 1024**2, 1024**2),
    }[sdver]
    min_scale = math.sqrt(min_pixel_count / extent.pixel_count)
    max_scale = math.sqrt(max_pixel_count / extent.pixel_count)

    if downscale and max_scale < 1 and any(x > max_size for x in extent):
        # Image is larger than the maximum size. Scale down to avoid repetition artifacts.
        scale = max_scale
        initial = (extent * scale).multiple_of(8)
        # Images are scaled here directly to avoid encoding and processing
        # very large images in subsequent steps.
        if image:
            image = Image.scale(image, initial)
        if mask_image:
            mask_image = Image.scale(mask_image, initial)

    elif min_scale > 1 and all(x < min_size for x in extent):
        # Image is smaller than the minimum size. Scale up to avoid clipping.
        scale = min_scale
        initial = (extent * scale).multiple_of(8)

    else:  # Image is in acceptable range.
        scale = 1.0
        initial = expanded

    batch = compute_batch_size(Extent.largest(initial, extent))
    return ScaledExtent(initial, expanded, extent, scale), image, mask_image, batch


def prepare_extent(extent: Extent, sd_ver: SDVersion, downscale: bool = True):
    scaled, _, _, batch = prepare(extent, None, None, sd_ver, downscale)
    return scaled, batch


def prepare_image(image: Image, sd_ver: SDVersion, downscale: bool = True):
    scaled, out_image, _, batch = prepare(image.extent, image, None, sd_ver, downscale)
    assert out_image is not None
    return scaled, out_image, batch


def prepare_masked(image: Image, mask: Mask, sd_ver: SDVersion, downscale: bool = True):
    scaled, out_image, out_mask, batch = prepare(image.extent, image, mask, sd_ver, downscale)
    assert out_image and out_mask
    return scaled, out_image, out_mask, batch


class LiveParams:
    is_active = False
    strength = 0.3
    seed: int

    def __init__(self, is_active=False, strength=0.3, seed=None):
        self.is_active = is_active
        self.strength = strength
        self.seed = seed or random.randint(0, 2**31 - 1)


def _sampler_params(
    style: Style, clip_vision=False, advanced=True, live=LiveParams(), strength=1.0
) -> dict[str, Any]:
    config = style.get_sampler_config(live.is_active)
    sampler_name = {
        "DDIM": "ddim",
        "DPM++ 2M": "dpmpp_2m",
        "DPM++ 2M Karras": "dpmpp_2m",
        "DPM++ 2M SDE": "dpmpp_2m_sde_gpu",
        "DPM++ 2M SDE Karras": "dpmpp_2m_sde_gpu",
        "LCM": "lcm",
    }[config.sampler]
    sampler_scheduler = {
        "DDIM": "ddim_uniform",
        "DPM++ 2M": "normal",
        "DPM++ 2M Karras": "karras",
        "DPM++ 2M SDE": "normal",
        "DPM++ 2M SDE Karras": "karras",
        "LCM": "sgm_uniform",
    }[config.sampler]
    params: dict[str, Any] = dict(
        sampler=sampler_name,
        scheduler=sampler_scheduler,
        steps=config.steps,
        cfg=config.cfg,
    )
    if advanced:
        if strength < 1.0:
            min_steps = config.steps if live.is_active else 1
            params["steps"], params["start_at_step"] = _apply_strength(
                strength, params["steps"], min_steps
            )
        else:
            params["start_at_step"] = 0
    if clip_vision:
        params["cfg"] = min(5, config.cfg)
    if live.is_active:
        params["seed"] = live.seed
    elif settings.fixed_seed:
        try:
            params["seed"] = int(settings.random_seed)
        except ValueError:
            log.warning(f"Invalid random seed: {settings.random_seed}")

    return params


def _apply_strength(strength: float, steps: int, min_steps: int = 0) -> tuple[int, int]:
    start_at_step = round(steps * (1 - strength))

    if min_steps and steps - start_at_step < min_steps:
        steps = math.floor(min_steps * 1 / strength)
        start_at_step = steps - min_steps

    return steps, start_at_step


def load_model_with_lora(w: ComfyWorkflow, comfy: Client, style: Style, is_live=False):
    checkpoint = style.sd_checkpoint
    if checkpoint not in comfy.checkpoints:
        checkpoint = next(iter(comfy.checkpoints.keys()))
        log.warning(f"Style checkpoint {style.sd_checkpoint} not found, using default {checkpoint}")
    model, clip, vae = w.load_checkpoint(checkpoint)
    clip = w.clip_set_last_layer(clip, (style.clip_skip * -1))

    if style.vae != StyleSettings.vae.default:
        if style.vae in comfy.vae_models:
            vae = w.load_vae(style.vae)
        else:
            log.warning(f"Style VAE {style.vae} not found, using default VAE from checkpoint")

    for lora in style.loras:
        if lora["name"] not in comfy.lora_models:
            log.warning(f"Style LoRA {lora['name']} not found, skipping")
            continue
        model, clip = w.load_lora(model, clip, lora["name"], lora["strength"], lora["strength"])

    if style.get_sampler_config(is_live=is_live).sampler == "LCM":
        sdver = resolve_sd_version(style, comfy)
        if comfy.lcm_model[sdver] is None:
            raise Exception(f"LCM LoRA model not found for {sdver.value}")
        model, _ = w.load_lora(model, clip, comfy.lcm_model[sdver], 1.0, 1.0)
        model = w.model_sampling_discrete(model, "lcm")

    return model, clip, vae


class Control:
    mode: ControlMode
    image: Image | Output
    mask: None | Mask | Output = None
    strength: float = 1.0
    end: float = 1.0

    def __init__(
        self,
        mode: ControlMode,
        image: Image | Output,
        strength=1.0,
        mask: None | Mask | Output = None,
        end=1.0,
    ):
        self.mode = mode
        self.image = image
        self.strength = strength
        self.mask = mask
        self.end = end

    def load_image(self, w: ComfyWorkflow):
        if isinstance(self.image, Image):
            self.image = w.load_image(self.image)
        return self.image

    def load_mask(self, w: ComfyWorkflow):
        assert self.mask is not None
        if isinstance(self.mask, Mask):
            self.mask = w.load_mask(self.mask.to_image())
        return self.mask

    def __eq__(self, other):
        if isinstance(other, Control):
            return self.__dict__ == other.__dict__
        return False


class Conditioning:
    prompt: str
    negative_prompt: str = ""
    area: Optional[Bounds] = None
    control: List[Control]

    def __init__(
        self,
        prompt="",
        negative_prompt="",
        control: list[Control] | None = None,
        area: Bounds | None = None,
    ):
        self.prompt = prompt
        self.negative_prompt = negative_prompt
        self.control = control or []
        self.area = area

    def copy(self):
        return Conditioning(self.prompt, self.negative_prompt, [c for c in self.control], self.area)

    def crop(self, w: ComfyWorkflow, bounds: Bounds):
        for control in self.control:
            control.image = w.crop_image(control.load_image(w), bounds)
            if control.mask:
                control.mask = w.crop_mask(control.load_mask(w), bounds)


def merge_prompt(prompt: str, style_prompt: str):
    if style_prompt == "":
        return prompt
    elif "{prompt}" in style_prompt:
        return style_prompt.replace("{prompt}", prompt)
    elif prompt == "":
        return style_prompt
    return f"{prompt}, {style_prompt}"


def apply_conditioning(
    cond: Conditioning, w: ComfyWorkflow, comfy: Client, model: Output, clip: Output, style: Style
):
    prompt = merge_prompt(cond.prompt, style.style_prompt)
    if cond.area:
        prompt = merge_prompt("", style.style_prompt)
    positive = w.clip_text_encode(clip, prompt)
    negative = w.clip_text_encode(clip, merge_prompt(cond.negative_prompt, style.negative_prompt))
    model, positive, negative = apply_control(cond, w, comfy, model, positive, negative, style)
    if cond.area and cond.prompt != "":
        positive_area = w.clip_text_encode(clip, cond.prompt)
        positive_area = w.conditioning_area(positive_area, cond.area)
        positive = w.conditioning_combine(positive, positive_area)
    return model, positive, negative


def apply_control(
    cond: Conditioning,
    w: ComfyWorkflow,
    comfy: Client,
    model: Output,
    positive: Output,
    negative: Output,
    style: Style,
):
    sd_ver = resolve_sd_version(style, comfy)

    # Apply control net to the positive clip conditioning in a chain
    for control in (c for c in cond.control if c.mode is not ControlMode.image):
        model_file = comfy.control_model[control.mode][sd_ver]
        if model_file is None:
            continue
        image = control.load_image(w)
        if control.mode is ControlMode.inpaint:
            image = w.inpaint_preprocessor(image, control.load_mask(w))
        if control.mode.is_lines:  # ControlNet expects white lines on black background
            image = w.invert_image(image)
        controlnet = w.load_controlnet(model_file)
        positive, negative = w.apply_controlnet(
            positive,
            negative,
            controlnet,
            image,
            strength=control.strength,
            end_percent=control.end,
        )

    # Merge all images into a single batch and apply IP-adapter to the model once
    ip_model_file = comfy.ip_adapter_model[sd_ver]
    if ip_model_file is not None:
        ip_image = None
        ip_strength = 0
        optional_args: dict = dict(
            end_at=1.0
        )

        for control in (c for c in cond.control if c.mode is ControlMode.image):
            image = control.load_image(w)
            if ip_image is None:
                ip_image = image
                ip_strength = control.strength
                optional_args["end_at"] = control.end
            else:
                ip_image = w.batch_image(ip_image, image)
        if ip_image is not None:
            clip_vision = w.load_clip_vision(comfy.clip_vision_model)
            ip_adapter = w.load_ip_adapter(ip_model_file)
            model = w.apply_ip_adapter(
                ip_adapter,
                clip_vision,
                ip_image,
                model,
                ip_strength,
<<<<<<< HEAD
                comfy=comfy,
                opt_args=optional_args
=======
                end_at=ip_end_at,
                weight_type=weight_type,
>>>>>>> e147c5b0
            )

    return model, positive, negative


def upscale(
    w: ComfyWorkflow,
    style: Style,
    latent: Output,
    extent: ScaledExtent,
    prompt_pos: Output,
    prompt_neg: Output,
    model: Output,
    vae: Output,
    comfy: Client,
):
    if extent.scale > (1 / 1.5):
        # up to 1.5x scale: upscale latent
        upscale = w.scale_latent(latent, extent.expanded)
        params = _sampler_params(style, strength=0.5)
    else:
        # for larger upscaling factors use super-resolution model
        upscale_model = w.load_upscale_model(comfy.default_upscaler)
        decoded = w.vae_decode(vae, latent)
        upscale = w.upscale_image(upscale_model, decoded)
        upscale = w.scale_image(upscale, extent.expanded)
        upscale = w.vae_encode(vae, upscale)
        params = _sampler_params(style, strength=0.4)

    return w.ksampler_advanced(model, prompt_pos, prompt_neg, upscale, **params)


def generate(
    comfy: Client, style: Style, input_extent: Extent, cond: Conditioning, live=LiveParams()
):
    extent, batch = prepare_extent(
        input_extent, resolve_sd_version(style, comfy), downscale=not live.is_active
    )
    sampler_params = _sampler_params(style, live=live)
    batch = 1 if live.is_active else batch

    w = ComfyWorkflow()
    model, clip, vae = load_model_with_lora(w, comfy, style, is_live=live.is_active)
    latent = w.empty_latent_image(extent.initial.width, extent.initial.height, batch)
    model, positive, negative = apply_conditioning(cond, w, comfy, model, clip, style)
    out_latent = w.ksampler_advanced(model, positive, negative, latent, **sampler_params)
    if extent.requires_upscale:
        out_latent = upscale(w, style, out_latent, extent, positive, negative, model, vae, comfy)
    out_image = w.vae_decode(vae, out_latent)
    if extent.requires_downscale or extent.is_incompatible:
        out_image = w.scale_image(out_image, extent.target)
    w.send_image(out_image)
    return w


def inpaint(comfy: Client, style: Style, image: Image, mask: Mask, cond: Conditioning):
    sd_ver = resolve_sd_version(style, comfy)
    extent, scaled_image, scaled_mask, _ = prepare_masked(image, mask, sd_ver)
    target_bounds = mask.bounds
    region_expanded = target_bounds.extent.at_least(64).multiple_of(8)
    expanded_bounds = Bounds(*mask.bounds.offset, *region_expanded)

    w = ComfyWorkflow()
    model, clip, vae = load_model_with_lora(w, comfy, style)
    in_image = w.load_image(scaled_image)
    in_mask = w.load_mask(scaled_mask)
    cropped_mask = w.load_mask(mask.to_image())
    if extent.requires_downscale:
        in_image = w.scale_image(in_image, extent.initial)
        in_mask = w.scale_mask(in_mask, extent.initial)

    cond_base = cond.copy()
    cond_base.area = cond_base.area or mask.bounds
    cond_base.area = Bounds.scale(cond_base.area, extent.scale)
    image_strength = 0.5 if cond.prompt == "" else 0.3
    image_context = create_inpaint_context(scaled_image, cond_base.area, default=in_image)
    cond_base.control.append(Control(ControlMode.image, image_context, image_strength))
    cond_base.control.append(Control(ControlMode.inpaint, in_image, mask=in_mask))
    model, positive, negative = apply_conditioning(cond_base, w, comfy, model, clip, style)

    batch = compute_batch_size(Extent.largest(scaled_image.extent, region_expanded))
    latent = w.vae_encode_inpaint(vae, in_image, in_mask)
    latent = w.batch_latent(latent, batch)
    out_latent = w.ksampler_advanced(
        model, positive, negative, latent, **_sampler_params(style, clip_vision=True)
    )
    if extent.requires_upscale:
        params = _sampler_params(style, clip_vision=True, strength=0.5)
        if extent.scale > (1 / 1.5):
            # up to 1.5x scale: upscale latent
            latent = w.scale_latent(out_latent, extent.expanded)
            latent = w.crop_latent(latent, expanded_bounds)
            no_mask = w.solid_mask(expanded_bounds.extent, 1.0)
            latent = w.set_latent_noise_mask(latent, no_mask)
        else:
            # for larger upscaling factors use super-resolution model
            upscale_model = w.load_upscale_model(comfy.default_upscaler)
            upscale = w.vae_decode(vae, out_latent)
            upscale = w.crop_image(upscale, Bounds.scale(expanded_bounds, extent.scale))
            upscale = w.upscale_image(upscale_model, upscale)
            upscale = w.scale_image(upscale, expanded_bounds.extent)
            latent = w.vae_encode(vae, upscale)

        cond_upscale = cond.copy()
        cond_upscale.area = None
        cond_upscale.crop(w, expanded_bounds)
        cond_upscale.control.append(
            Control(ControlMode.inpaint, Image.crop(image, target_bounds), mask=cropped_mask)
        )
        _, positive_up, negative_up = apply_conditioning(cond_upscale, w, comfy, model, clip, style)
        out_latent = w.ksampler_advanced(model, positive_up, negative_up, latent, **params)

    elif extent.requires_downscale:
        pass  # crop to target bounds after decode and downscale
    else:
        out_latent = w.crop_latent(out_latent, expanded_bounds)

    out_image = w.vae_decode(vae, out_latent)
    if expanded_bounds.extent != target_bounds.extent:
        out_image = w.scale_image(out_image, target_bounds.extent)
    if extent.requires_downscale:
        out_image = w.scale_image(out_image, extent.target)
        out_image = w.crop_image(out_image, target_bounds)
    out_masked = w.apply_mask(out_image, cropped_mask)
    w.send_image(out_masked)
    return w


def refine(
    comfy: Client,
    style: Style,
    image: Image,
    cond: Conditioning,
    strength: float,
    live=LiveParams(),
):
    assert strength > 0 and strength < 1
    extent, image, batch = prepare_image(image, resolve_sd_version(style, comfy), downscale=False)
    sampler_params = _sampler_params(style, live=live, strength=strength)

    w = ComfyWorkflow()
    model, clip, vae = load_model_with_lora(w, comfy, style, is_live=live.is_active)
    in_image = w.load_image(image)
    if extent.is_incompatible:
        in_image = w.scale_image(in_image, extent.expanded)
    latent = w.vae_encode(vae, in_image)
    if batch > 1 and not live.is_active:
        latent = w.batch_latent(latent, batch)
    model, positive, negative = apply_conditioning(cond, w, comfy, model, clip, style)
    sampler = w.ksampler_advanced(model, positive, negative, latent, **sampler_params)
    out_image = w.vae_decode(vae, sampler)
    if extent.is_incompatible:
        out_image = w.scale_image(out_image, extent.target)
    w.send_image(out_image)
    return w


def refine_region(
    comfy: Client, style: Style, image: Image, mask: Mask, cond: Conditioning, strength: float
):
    assert strength > 0 and strength < 1

    downscale_if_needed = strength >= 0.7
    sd_ver = resolve_sd_version(style, comfy)
    extent, image, mask_image, batch = prepare_masked(image, mask, sd_ver, downscale_if_needed)
    sampler_params = _sampler_params(style, strength=strength)

    w = ComfyWorkflow()
    model, clip, vae = load_model_with_lora(w, comfy, style)
    in_image = w.load_image(image)
    in_mask = w.load_mask(mask_image)
    if extent.requires_downscale:
        in_image = w.scale_image(in_image, extent.initial)
        in_mask = w.scale_mask(in_mask, extent.initial)
    elif extent.is_incompatible:
        in_image = w.scale_image(in_image, extent.expanded)
        in_mask = w.scale_mask(in_mask, extent.expanded)
    latent = w.vae_encode(vae, in_image)
    latent = w.set_latent_noise_mask(latent, in_mask)
    latent = w.batch_latent(latent, batch)
    cond.control.append(Control(ControlMode.inpaint, in_image, mask=in_mask))
    model, positive, negative = apply_conditioning(cond, w, comfy, model, clip, style)
    out_latent = w.ksampler_advanced(model, positive, negative, latent, **sampler_params)
    if extent.requires_upscale:
        out_latent = upscale(w, style, out_latent, extent, positive, negative, model, vae, comfy)
    out_image = w.vae_decode(vae, out_latent)
    if extent.requires_downscale or extent.is_incompatible:
        out_image = w.scale_image(out_image, extent.target)
    original_mask = w.load_mask(mask.to_image())
    out_masked = w.apply_mask(out_image, original_mask)
    w.send_image(out_masked)
    return w


def create_control_image(image: Image, mode: ControlMode):
    assert mode not in [ControlMode.image, ControlMode.inpaint]

    w = ComfyWorkflow()
    input = w.load_image(image)
    result = None

    if mode is ControlMode.canny_edge:
        result = w.add("Canny", 1, image=input, low_threshold=0.4, high_threshold=0.8)
    else:
        args = {
            "image": input,
            "resolution": image.extent.multiple_of(64).shortest_side,
        }
        if mode is ControlMode.scribble:
            result = w.add("PiDiNetPreprocessor", 1, **args, safe="enable")
            result = w.add("ScribblePreprocessor", 1, image=result, resolution=args["resolution"])
        elif mode is ControlMode.line_art:
            result = w.add("LineArtPreprocessor", 1, **args, coarse="disable")
        elif mode is ControlMode.soft_edge:
            result = w.add("HEDPreprocessor", 1, **args, safe="enable")
        elif mode is ControlMode.depth:
            result = w.add("MiDaS-DepthMapPreprocessor", 1, **args, a=math.pi * 2, bg_threshold=0.1)
        elif mode is ControlMode.normal:
            result = w.add("BAE-NormalMapPreprocessor", 1, **args)
        elif mode is ControlMode.pose:
            feat = dict(detect_hand="enable", detect_body="enable", detect_face="enable")
            result = w.add("DWPreprocessor", 1, **args, **feat)
        elif mode is ControlMode.segmentation:
            result = w.add("OneFormer-COCO-SemSegPreprocessor", 1, **args)
        assert result is not None

        if args["resolution"] != image.extent.shortest_side:
            result = w.scale_image(result, image.extent)

    if mode.is_lines:
        result = w.invert_image(result)
    w.send_image(result)
    return w


def upscale_simple(comfy: Client, image: Image, model: str, factor: float):
    w = ComfyWorkflow()
    upscale_model = w.load_upscale_model(model)
    img = w.load_image(image)
    img = w.upscale_image(upscale_model, img)
    if factor != 4.0:
        img = w.scale_image(img, image.extent * factor)
    w.send_image(img)
    return w


def upscale_tiled(
    comfy: Client, image: Image, model: str, factor: float, style: Style, strength: float
):
    sd_ver = resolve_sd_version(style, comfy)
    cond = Conditioning("4k uhd")
    target_extent = image.extent * factor
    if sd_ver is SDVersion.sd15:
        tile_count = target_extent.longest_side / 768
        tile_extent = (target_extent * (1 / tile_count)).multiple_of(8)
    else:  # SDXL
        tile_extent = Extent(1024, 1024)

    w = ComfyWorkflow()
    img = w.load_image(image)
    checkpoint, clip, vae = load_model_with_lora(w, comfy, style)
    upscale_model = w.load_upscale_model(model)
    if sd_ver.has_controlnet_blur:
        cond.control.append(Control(ControlMode.blur, img))
    checkpoint, positive, negative = apply_conditioning(cond, w, comfy, checkpoint, clip, style)
    img = w.upscale_tiled(
        image=img,
        model=checkpoint,
        positive=positive,
        negative=negative,
        vae=vae,
        upscale_model=upscale_model,
        factor=factor,
        denoise=strength,
        original_extent=image.extent,
        tile_extent=tile_extent,
        **_sampler_params(style, advanced=False),
    )
    if not target_extent.is_multiple_of(8):
        img = w.scale_image(img, target_extent)
    w.send_image(img)
    return w<|MERGE_RESOLUTION|>--- conflicted
+++ resolved
@@ -385,13 +385,8 @@
                 ip_image,
                 model,
                 ip_strength,
-<<<<<<< HEAD
                 comfy=comfy,
                 opt_args=optional_args
-=======
-                end_at=ip_end_at,
-                weight_type=weight_type,
->>>>>>> e147c5b0
             )
 
     return model, positive, negative
