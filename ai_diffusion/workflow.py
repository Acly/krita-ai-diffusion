from __future__ import annotations
import math
import random
from typing import Any, List, NamedTuple, Optional

from .image import Bounds, Extent, Image, Mask
from .client import Client, resolve_sd_version
from .style import SDVersion, Style, StyleSettings
from .resources import ControlMode
from .settings import settings
from .comfyworkflow import ComfyWorkflow, Output
from .util import client_logger as log


class ScaledExtent(NamedTuple):
    initial: Extent  # resolution for initial generation
    expanded: Extent  # resolution for high res pass
    target: Extent  # target resolution (may not be multiple of 8)
    scale: float  # scale factor from target to initial

    @property
    def requires_upscale(self):
        assert self.scale == 1 or self.initial != self.expanded
        return self.scale < 1

    @property
    def requires_downscale(self):
        assert self.scale == 1 or self.initial != self.expanded
        return self.scale > 1

    @property
    def is_incompatible(self):
        assert self.target == self.expanded or not self.target.is_multiple_of(8)
        return self.target != self.expanded


def compute_bounds(extent: Extent, mask_bounds: Optional[Bounds], strength: float):
    """Compute the area of the image to use as input for diffusion."""

    if mask_bounds is not None:
        if strength == 1.0:
            # For 100% strength inpainting get additional surrounding image content for context
            context_padding = max(extent.longest_side // 16, mask_bounds.extent.average_side // 2)
            image_bounds = Bounds.pad(
                mask_bounds, context_padding, min_size=512, multiple=8, square=True
            )
            image_bounds = Bounds.clamp(image_bounds, extent)
            return image_bounds
        else:
            # For img2img inpainting (strength < 100%) only use the mask area as input
            return mask_bounds
    else:
        return Bounds(0, 0, *extent)


def create_inpaint_context(image: Image, area: Bounds, default: Output):
    extent = image.extent
    area = Bounds.pad(area, 0, multiple=8)
    area = Bounds.clamp(area, extent)
    # Check for outpaint scenario where mask covers the entire left/top/bottom/right side
    # of the image. Crop away the masked area in that case.
    if area.height >= extent.height and extent.width - area.width > 224:
        offset = 0
        if area.x == 0:
            offset = area.width
        if area.x == 0 or area.x + area.width == extent.width:
            return Image.crop(image, Bounds(offset, 0, extent.width - area.width, extent.height))
    if area.width >= extent.width and extent.height - area.height > 224:
        offset = 0
        if area.y == 0:
            offset = area.height
        if area.y == 0 or area.y + area.height == extent.height:
            return Image.crop(image, Bounds(0, offset, extent.width, extent.height - area.height))
    return default


def compute_batch_size(extent: Extent, min_size=512, max_batches: Optional[int] = None):
    max_batches = max_batches or settings.batch_size
    desired_pixels = min_size * min_size * max_batches
    requested_pixels = extent.width * extent.height
    return max(1, min(max_batches, desired_pixels // requested_pixels))


def prepare(
    extent: Extent, image: Image | None, mask: Mask | None, sdver: SDVersion, downscale=True
):
    mask_image = mask.to_image(extent) if mask else None

    # Latent space uses an 8 times lower resolution, so results are always multiples of 8.
    # If the target image is not a multiple of 8, the result must be scaled to fit.
    expanded = extent.multiple_of(8)

    min_size, max_size, min_pixel_count, max_pixel_count = {
        SDVersion.sd15: (512, 768, 512**2, 512 * 768),
        SDVersion.sdxl: (896, 1280, 1024**2, 1024**2),
    }[sdver]
    min_scale = math.sqrt(min_pixel_count / extent.pixel_count)
    max_scale = math.sqrt(max_pixel_count / extent.pixel_count)

    if downscale and max_scale < 1 and any(x > max_size for x in extent):
        # Image is larger than the maximum size. Scale down to avoid repetition artifacts.
        scale = max_scale
        initial = (extent * scale).multiple_of(8)
        # Images are scaled here directly to avoid encoding and processing
        # very large images in subsequent steps.
        if image:
            image = Image.scale(image, initial)
        if mask_image:
            mask_image = Image.scale(mask_image, initial)

    elif min_scale > 1 and all(x < min_size for x in extent):
        # Image is smaller than the minimum size. Scale up to avoid clipping.
        scale = min_scale
        initial = (extent * scale).multiple_of(8)

    else:  # Image is in acceptable range.
        scale = 1.0
        initial = expanded

    batch = compute_batch_size(Extent.largest(initial, extent))
    return ScaledExtent(initial, expanded, extent, scale), image, mask_image, batch


def prepare_extent(extent: Extent, sd_ver: SDVersion, downscale: bool = True):
    scaled, _, _, batch = prepare(extent, None, None, sd_ver, downscale)
    return scaled, batch


def prepare_image(image: Image, sd_ver: SDVersion, downscale: bool = True):
    scaled, out_image, _, batch = prepare(image.extent, image, None, sd_ver, downscale)
    assert out_image is not None
    return scaled, out_image, batch


def prepare_masked(image: Image, mask: Mask, sd_ver: SDVersion, downscale: bool = True):
    scaled, out_image, out_mask, batch = prepare(image.extent, image, mask, sd_ver, downscale)
    assert out_image and out_mask
    return scaled, out_image, out_mask, batch


class LiveParams:
    is_active = False
    strength = 0.3
    seed = random.randint(0, 2**31 - 1)


def _sampler_params(
    style: Style, clip_vision=False, upscale=False, live=LiveParams()
) -> dict[str, Any]:
    config = style.get_sampler_config(upscale, live.is_active)
    sampler_name = {
        "DDIM": "ddim",
        "DPM++ 2M": "dpmpp_2m",
        "DPM++ 2M Karras": "dpmpp_2m",
        "DPM++ 2M SDE": "dpmpp_2m_sde_gpu",
        "DPM++ 2M SDE Karras": "dpmpp_2m_sde_gpu",
        "LCM": "lcm",
    }[config.sampler]
    sampler_scheduler = {
        "DDIM": "ddim_uniform",
        "DPM++ 2M": "normal",
        "DPM++ 2M Karras": "karras",
        "DPM++ 2M SDE": "normal",
        "DPM++ 2M SDE Karras": "karras",
        "LCM": "sgm_uniform",
    }[config.sampler]
    params = dict(
        sampler=sampler_name, scheduler=sampler_scheduler, steps=config.steps, cfg=config.cfg
    )
    if clip_vision:
        params["cfg"] = min(5, config.cfg)
    if live.is_active:
        params["seed"] = live.seed
    elif settings.fixed_seed:
        try:
            params["seed"] = int(settings.random_seed)
        except ValueError:
            log.warning(f"Invalid random seed: {settings.random_seed}")
    return params


def load_model_with_lora(w: ComfyWorkflow, comfy: Client, style: Style, is_live=False):
    checkpoint = style.sd_checkpoint
    if checkpoint not in comfy.checkpoints:
        checkpoint = next(iter(comfy.checkpoints.keys()))
        log.warning(f"Style checkpoint {style.sd_checkpoint} not found, using default {checkpoint}")
    model, clip, vae = w.load_checkpoint(checkpoint)

    if style.vae != StyleSettings.vae.default:
        if style.vae in comfy.vae_models:
            vae = w.load_vae(style.vae)
        else:
            log.warning(f"Style VAE {style.vae} not found, using default VAE from checkpoint")

    for lora in style.loras:
        if lora["name"] not in comfy.lora_models:
            log.warning(f"Style LoRA {lora['name']} not found, skipping")
            continue
        model, clip = w.load_lora(model, clip, lora["name"], lora["strength"], lora["strength"])

    if style.get_sampler_config(is_live=is_live).sampler == "LCM":
        sdver = resolve_sd_version(style, comfy)
        if comfy.lcm_model[sdver] is None:
            raise Exception(f"LCM LoRA model not found for {sdver.value}")
        model, _ = w.load_lora(model, clip, comfy.lcm_model[sdver], 1.0, 1.0)
        model = w.model_sampling_discrete(model, "lcm")

    return model, clip, vae


class Control:
    mode: ControlMode
    image: Image | Output
    mask: None | Mask | Output = None
    strength: float = 1.0
    end: float = 1.0

    def __init__(
        self,
        mode: ControlMode,
        image: Image | Output,
        strength=1.0,
        mask: None | Mask | Output = None,
        end=1.0,
    ):
        self.mode = mode
        self.image = image
        self.strength = strength
        self.mask = mask
        self.end = end

    def load_image(self, w: ComfyWorkflow):
        if isinstance(self.image, Image):
            self.image = w.load_image(self.image)
        return self.image

    def load_mask(self, w: ComfyWorkflow):
        assert self.mask is not None
        if isinstance(self.mask, Mask):
            self.mask = w.load_mask(self.mask.to_image())
        return self.mask

    def __eq__(self, other):
        if isinstance(other, Control):
            return self.__dict__ == other.__dict__
        return False


class Conditioning:
    prompt: str
    negative_prompt: str = ""
    area: Optional[Bounds] = None
    control: List[Control]

    def __init__(
        self,
        prompt="",
        negative_prompt="",
        control: list[Control] | None = None,
        area: Bounds | None = None,
    ):
        self.prompt = prompt
        self.negative_prompt = negative_prompt
        self.control = control or []
        self.area = area

    def copy(self):
        return Conditioning(self.prompt, self.negative_prompt, [c for c in self.control], self.area)

    def crop(self, w: ComfyWorkflow, bounds: Bounds):
        for control in self.control:
            control.image = w.crop_image(control.load_image(w), bounds)
            if control.mask:
                control.mask = w.crop_mask(control.load_mask(w), bounds)


def merge_prompt(prompt: str, style_prompt: str):
    if style_prompt == "":
        return prompt
    elif "{prompt}" in style_prompt:
        return style_prompt.replace("{prompt}", prompt)
    elif prompt == "":
        return style_prompt
    return f"{prompt}, {style_prompt}"


def apply_conditioning(
    cond: Conditioning, w: ComfyWorkflow, comfy: Client, model: Output, clip: Output, style: Style
):
    prompt = merge_prompt(cond.prompt, style.style_prompt)
    if cond.area:
        prompt = merge_prompt("", style.style_prompt)
    positive = w.clip_text_encode(clip, prompt)
    negative = w.clip_text_encode(clip, merge_prompt(cond.negative_prompt, style.negative_prompt))
    model, positive, negative = apply_control(cond, w, comfy, model, positive, negative, style)
    if cond.area and cond.prompt != "":
        positive_area = w.clip_text_encode(clip, cond.prompt)
        positive_area = w.conditioning_area(positive_area, cond.area)
        positive = w.conditioning_combine(positive, positive_area)
    return model, positive, negative


def apply_control(
    cond: Conditioning,
    w: ComfyWorkflow,
    comfy: Client,
    model: Output,
    positive: Output,
    negative: Output,
    style: Style,
):
    sd_ver = resolve_sd_version(style, comfy)

    # Apply control net to the positive clip conditioning in a chain
    for control in (c for c in cond.control if c.mode is not ControlMode.image):
        model_file = comfy.control_model[control.mode][sd_ver]
        if model_file is None:
            continue
        image = control.load_image(w)
        if control.mode is ControlMode.inpaint:
            image = w.inpaint_preprocessor(image, control.load_mask(w))
        if control.mode.is_lines:  # ControlNet expects white lines on black background
            image = w.invert_image(image)
        controlnet = w.load_controlnet(model_file)
        positive, negative = w.apply_controlnet(
            positive,
            negative,
            controlnet,
            image,
            strength=control.strength,
            end_percent=control.end,
        )

    # Merge all images into a single batch and apply IP-adapter to the model once
    ip_model_file = comfy.ip_adapter_model[sd_ver]
    if ip_model_file is not None:
        ip_image = None
        ip_strength = 0
        for control in (c for c in cond.control if c.mode is ControlMode.image):
            image = control.load_image(w)
            if ip_image is None:
                ip_image = image
                ip_strength = control.strength
            else:
                ip_image = w.batch_image(ip_image, image)
        if ip_image is not None:
            clip_vision = w.load_clip_vision(comfy.clip_vision_model)
            ip_adapter = w.load_ip_adapter(ip_model_file)
            weight_type = "original" if comfy.ip_adapter_has_weight_type else None
            model = w.apply_ip_adapter(
                ip_adapter, clip_vision, ip_image, model, ip_strength, weight_type=weight_type
            )

    return model, positive, negative


def upscale(
    w: ComfyWorkflow,
    style: Style,
    latent: Output,
    extent: ScaledExtent,
    prompt_pos: Output,
    prompt_neg: Output,
    model: Output,
    vae: Output,
    comfy: Client,
):
    params = _sampler_params(style, upscale=not settings.use_advanced_sampler)
    if extent.scale > (1 / 1.5):
        # up to 1.5x scale: upscale latent
        upscale = w.scale_latent(latent, extent.expanded)
        params["denoise"] = 0.5
    else:
        # for larger upscaling factors use super-resolution model
        upscale_model = w.load_upscale_model(comfy.default_upscaler)
        decoded = w.vae_decode(vae, latent)
        upscale = w.upscale_image(upscale_model, decoded)
        upscale = w.scale_image(upscale, extent.expanded)
        upscale = w.vae_encode(vae, upscale)
        params["denoise"] = 0.4
        if not settings.use_advanced_sampler:
            params["steps"] = max(1, int(params["steps"] * 0.8))

    if settings.use_advanced_sampler:
        return w.ksampler_advanced(model, prompt_pos, prompt_neg, upscale, **params)
    else:
        return w.ksampler(model, prompt_pos, prompt_neg, upscale, **params)


def generate(
    comfy: Client, style: Style, input_extent: Extent, cond: Conditioning, live=LiveParams()
):
    extent, batch = prepare_extent(
        input_extent, resolve_sd_version(style, comfy), downscale=not live.is_active
    )
    sampler_params = _sampler_params(style, live=live)
    batch = 1 if live.is_active else batch

    w = ComfyWorkflow()
    model, clip, vae = load_model_with_lora(w, comfy, style, is_live=live.is_active)
    latent = w.empty_latent_image(extent.initial.width, extent.initial.height, batch)
    model, positive, negative = apply_conditioning(cond, w, comfy, model, clip, style)
    if settings.use_advanced_sampler:
        out_latent = w.ksampler_advanced(
            model, positive,
            negative,
            latent,
            min_steps=sampler_params['steps'] if live.is_active else None,
            **sampler_params
        )
    else:
        out_latent = w.ksampler(model, positive, negative, latent, **sampler_params)
    if extent.requires_upscale:
        out_latent = upscale(w, style, out_latent, extent, positive, negative, model, vae, comfy)
    out_image = w.vae_decode(vae, out_latent)
    if extent.requires_downscale or extent.is_incompatible:
        out_image = w.scale_image(out_image, extent.target)
    w.send_image(out_image)
    return w


def inpaint(comfy: Client, style: Style, image: Image, mask: Mask, cond: Conditioning):
    sd_ver = resolve_sd_version(style, comfy)
    extent, scaled_image, scaled_mask, _ = prepare_masked(image, mask, sd_ver)
    target_bounds = mask.bounds
    region_expanded = target_bounds.extent.at_least(64).multiple_of(8)
    expanded_bounds = Bounds(*mask.bounds.offset, *region_expanded)

    w = ComfyWorkflow()
    model, clip, vae = load_model_with_lora(w, comfy, style)
    in_image = w.load_image(scaled_image)
    in_mask = w.load_mask(scaled_mask)
    cropped_mask = w.load_mask(mask.to_image())
    if extent.requires_downscale:
        in_image = w.scale_image(in_image, extent.initial)
        in_mask = w.scale_mask(in_mask, extent.initial)

    cond_base = cond.copy()
    cond_base.area = cond_base.area or mask.bounds
    cond_base.area = Bounds.scale(cond_base.area, extent.scale)
    image_strength = 0.5 if cond.prompt == "" else 0.3
    image_context = create_inpaint_context(scaled_image, cond_base.area, default=in_image)
    cond_base.control.append(Control(ControlMode.image, image_context, image_strength))
    cond_base.control.append(Control(ControlMode.inpaint, in_image, mask=in_mask))
    model, positive, negative = apply_conditioning(cond_base, w, comfy, model, clip, style)

    batch = compute_batch_size(Extent.largest(scaled_image.extent, region_expanded))
    latent = w.vae_encode_inpaint(vae, in_image, in_mask)
    latent = w.batch_latent(latent, batch)
    if settings.use_advanced_sampler:
        out_latent = w.ksampler_advanced(
            model, positive, negative, latent, **_sampler_params(style, clip_vision=True)
        )
    else:
        out_latent = w.ksampler(
            model, positive, negative, latent, **_sampler_params(style, clip_vision=True)
        )
    if extent.requires_upscale:
        params = _sampler_params(style, clip_vision=True, upscale=not settings.use_advanced_sampler)
        if extent.scale > (1 / 1.5):
            # up to 1.5x scale: upscale latent
            latent = w.scale_latent(out_latent, extent.expanded)
            latent = w.crop_latent(latent, expanded_bounds)
            no_mask = w.solid_mask(expanded_bounds.extent, 1.0)
            latent = w.set_latent_noise_mask(latent, no_mask)
        else:
            # for larger upscaling factors use super-resolution model
            upscale_model = w.load_upscale_model(comfy.default_upscaler)
            upscale = w.vae_decode(vae, out_latent)
            upscale = w.crop_image(upscale, Bounds.scale(expanded_bounds, extent.scale))
            upscale = w.upscale_image(upscale_model, upscale)
            upscale = w.scale_image(upscale, expanded_bounds.extent)
            latent = w.vae_encode(vae, upscale)

        cond_upscale = cond.copy()
        cond_upscale.area = None
        cond_upscale.crop(w, expanded_bounds)
        cond_upscale.control.append(
            Control(ControlMode.inpaint, Image.crop(image, target_bounds), mask=cropped_mask)
        )
<<<<<<< HEAD
        _, positive_upscale, _ = apply_conditioning(cond_upscale, w, comfy, model, clip, style)
        if settings.use_advanced_sampler:
            out_latent = w.ksampler_advanced(model, positive_upscale, negative, latent, denoise=0.5, **params)
        else:
            out_latent = w.ksampler(model, positive_upscale, negative, latent, denoise=0.5, **params)

=======
        _, positive_up, negative_up = apply_conditioning(cond_upscale, w, comfy, model, clip, style)
        out_latent = w.ksampler(model, positive_up, negative_up, latent, denoise=0.5, **params)
>>>>>>> 96ab5048
    elif extent.requires_downscale:
        pass  # crop to target bounds after decode and downscale
    else:
        out_latent = w.crop_latent(out_latent, expanded_bounds)

    out_image = w.vae_decode(vae, out_latent)
    if expanded_bounds.extent != target_bounds.extent:
        out_image = w.scale_image(out_image, target_bounds.extent)
    if extent.requires_downscale:
        out_image = w.scale_image(out_image, extent.target)
        out_image = w.crop_image(out_image, target_bounds)
    out_masked = w.apply_mask(out_image, cropped_mask)
    w.send_image(out_masked)
    return w


def refine(
    comfy: Client,
    style: Style,
    image: Image,
    cond: Conditioning,
    strength: float,
    live=LiveParams(),
):
    assert strength > 0 and strength < 1
    extent, image, batch = prepare_image(image, resolve_sd_version(style, comfy), downscale=False)
    sampler_params = _sampler_params(style, live=live)

    w = ComfyWorkflow()
    model, clip, vae = load_model_with_lora(w, comfy, style, is_live=live.is_active)
    in_image = w.load_image(image)
    if extent.is_incompatible:
        in_image = w.scale_image(in_image, extent.expanded)
    latent = w.vae_encode(vae, in_image)
    if batch > 1 and not live.is_active:
        latent = w.batch_latent(latent, batch)
    model, positive, negative = apply_conditioning(cond, w, comfy, model, clip, style)
    if settings.use_advanced_sampler:
        sampler = w.ksampler_advanced(
            model,
            positive,
            negative,
            latent,
            denoise=strength,
            min_steps=sampler_params['steps'] if live.is_active else None,
            **sampler_params
        )
    else:
        sampler = w.ksampler(model, positive, negative, latent, denoise=strength, **sampler_params)
    out_image = w.vae_decode(vae, sampler)
    if extent.is_incompatible:
        out_image = w.scale_image(out_image, extent.target)
    w.send_image(out_image)
    return w


def refine_region(
    comfy: Client, style: Style, image: Image, mask: Mask, cond: Conditioning, strength: float
):
    assert strength > 0 and strength < 1

    downscale_if_needed = strength >= 0.7
    sd_ver = resolve_sd_version(style, comfy)
    extent, image, mask_image, batch = prepare_masked(image, mask, sd_ver, downscale_if_needed)

    w = ComfyWorkflow()
    model, clip, vae = load_model_with_lora(w, comfy, style)
    in_image = w.load_image(image)
    in_mask = w.load_mask(mask_image)
    if extent.requires_downscale:
        in_image = w.scale_image(in_image, extent.initial)
        in_mask = w.scale_mask(in_mask, extent.initial)
    elif extent.is_incompatible:
        in_image = w.scale_image(in_image, extent.expanded)
        in_mask = w.scale_mask(in_mask, extent.expanded)
    latent = w.vae_encode(vae, in_image)
    latent = w.set_latent_noise_mask(latent, in_mask)
    latent = w.batch_latent(latent, batch)
    cond.control.append(Control(ControlMode.inpaint, in_image, mask=in_mask))
    model, positive, negative = apply_conditioning(cond, w, comfy, model, clip, style)
    if settings.use_advanced_sampler:
        out_latent = w.ksampler_advanced(
            model, positive, negative, latent, denoise=strength, **_sampler_params(style)
        )
    else:
        out_latent = w.ksampler(
            model, positive, negative, latent, denoise=strength, **_sampler_params(style)
        )
    if extent.requires_upscale:
        out_latent = upscale(w, style, out_latent, extent, positive, negative, model, vae, comfy)
    out_image = w.vae_decode(vae, out_latent)
    if extent.requires_downscale or extent.is_incompatible:
        out_image = w.scale_image(out_image, extent.target)
    original_mask = w.load_mask(mask.to_image())
    out_masked = w.apply_mask(out_image, original_mask)
    w.send_image(out_masked)
    return w


def create_control_image(image: Image, mode: ControlMode):
    assert mode not in [ControlMode.image, ControlMode.inpaint]

    w = ComfyWorkflow()
    input = w.load_image(image)
    result = None

    if mode is ControlMode.canny_edge:
        result = w.add("Canny", 1, image=input, low_threshold=0.4, high_threshold=0.8)
    else:
        args = {
            "image": input,
            "resolution": image.extent.multiple_of(64).shortest_side,
        }
        if mode is ControlMode.scribble:
            result = w.add("PiDiNetPreprocessor", 1, **args, safe="enable")
            result = w.add("ScribblePreprocessor", 1, image=result, resolution=args["resolution"])
        elif mode is ControlMode.line_art:
            result = w.add("LineArtPreprocessor", 1, **args, coarse="disable")
        elif mode is ControlMode.soft_edge:
            result = w.add("HEDPreprocessor", 1, **args, safe="enable")
        elif mode is ControlMode.depth:
            result = w.add("MiDaS-DepthMapPreprocessor", 1, **args, a=math.pi * 2, bg_threshold=0.1)
        elif mode is ControlMode.normal:
            result = w.add("BAE-NormalMapPreprocessor", 1, **args)
        elif mode is ControlMode.pose:
            feat = dict(detect_hand="enable", detect_body="enable", detect_face="enable")
            result = w.add("DWPreprocessor", 1, **args, **feat)
        elif mode is ControlMode.segmentation:
            result = w.add("OneFormer-COCO-SemSegPreprocessor", 1, **args)
        assert result is not None

        if args["resolution"] != image.extent.shortest_side:
            result = w.scale_image(result, image.extent)

    if mode.is_lines:
        result = w.invert_image(result)
    w.send_image(result)
    return w


def upscale_simple(comfy: Client, image: Image, model: str, factor: float):
    w = ComfyWorkflow()
    upscale_model = w.load_upscale_model(model)
    img = w.load_image(image)
    img = w.upscale_image(upscale_model, img)
    if factor != 4.0:
        img = w.scale_image(img, image.extent * factor)
    w.send_image(img)
    return w


def upscale_tiled(
    comfy: Client, image: Image, model: str, factor: float, style: Style, strength: float
):
    sd_ver = resolve_sd_version(style, comfy)
    cond = Conditioning("4k uhd")
    target_extent = image.extent * factor
    if sd_ver is SDVersion.sd15:
        tile_count = target_extent.longest_side / 768
        tile_extent = (target_extent * (1 / tile_count)).multiple_of(8)
    else:  # SDXL
        tile_extent = Extent(1024, 1024)

    w = ComfyWorkflow()
    img = w.load_image(image)
    checkpoint, clip, vae = load_model_with_lora(w, comfy, style)
    upscale_model = w.load_upscale_model(model)
    if sd_ver.has_controlnet_blur:
        cond.control.append(Control(ControlMode.blur, img))
    checkpoint, positive, negative = apply_conditioning(cond, w, comfy, checkpoint, clip, style)
    img = w.upscale_tiled(
        image=img,
        model=checkpoint,
        positive=positive,
        negative=negative,
        vae=vae,
        upscale_model=upscale_model,
        factor=factor,
        denoise=strength,
        original_extent=image.extent,
        tile_extent=tile_extent,
        **_sampler_params(style, upscale=True),
    )
    if not target_extent.is_multiple_of(8):
        img = w.scale_image(img, target_extent)
    w.send_image(img)
    return w<|MERGE_RESOLUTION|>--- conflicted
+++ resolved
@@ -478,17 +478,12 @@
         cond_upscale.control.append(
             Control(ControlMode.inpaint, Image.crop(image, target_bounds), mask=cropped_mask)
         )
-<<<<<<< HEAD
-        _, positive_upscale, _ = apply_conditioning(cond_upscale, w, comfy, model, clip, style)
+        _, positive_up, negative_up = apply_conditioning(cond_upscale, w, comfy, model, clip, style)
         if settings.use_advanced_sampler:
-            out_latent = w.ksampler_advanced(model, positive_upscale, negative, latent, denoise=0.5, **params)
+            out_latent = w.ksampler_advanced(model, positive_up, negative_up, negative, latent, denoise=0.5, **params)
         else:
-            out_latent = w.ksampler(model, positive_upscale, negative, latent, denoise=0.5, **params)
-
-=======
-        _, positive_up, negative_up = apply_conditioning(cond_upscale, w, comfy, model, clip, style)
-        out_latent = w.ksampler(model, positive_up, negative_up, latent, denoise=0.5, **params)
->>>>>>> 96ab5048
+            out_latent = w.ksampler(model, positive_up, negative_up, latent, denoise=0.5, **params)
+
     elif extent.requires_downscale:
         pass  # crop to target bounds after decode and downscale
     else:
