--- conflicted
+++ resolved
@@ -89,12 +89,6 @@
         comfy_pkg = ["main.py", "nodes.py", "custom_nodes"]
         self.comfy_dir = _find_component(comfy_pkg, [self.path / "ComfyUI"])
 
-<<<<<<< HEAD
-        python_pkg = (
-            ["python3.dll", "python.exe"] if is_windows else ["python3", "pip3"]
-        )
-        python_search_paths = [self.path / "python", self.path / "venv" / "bin"]
-=======
         uv_exe = "uv.exe" if is_windows else "uv"
         self._uv_cmd = self.path / "uv" / uv_exe
         if not self._uv_cmd.exists():
@@ -107,7 +101,6 @@
             self.path / "venv" / "bin",
             self.path / "venv" / "Scripts",
         ]
->>>>>>> 03730017
         python_path = _find_component(python_pkg, python_search_paths)
         if python_path is None:
             if not is_windows:
@@ -162,17 +155,6 @@
         self._cache_dir.mkdir(parents=True, exist_ok=True)
         self._version_file.write_text("incomplete")
 
-<<<<<<< HEAD
-        if is_windows and (self.comfy_dir is None or self._python_cmd is None):
-            # On Windows install an embedded version of Python
-            python_dir = self.path / "python"
-            self._python_cmd = python_dir / f"python{_exe}"
-            await install_if_missing(python_dir, self._install_python, network, cb)
-        elif not is_windows and (
-            self.comfy_dir is None or not (self.path / "venv").exists()
-        ):
-            # On Linux a system Python is required to create a virtual environment
-=======
         has_venv = (self.path / "venv").exists()
         has_embedded_python = (self.path / "python").exists()
         has_uv = self._uv_cmd is not None
@@ -180,7 +162,6 @@
             await try_install(self.path / "uv", self._install_uv, network, cb)
 
         if self.comfy_dir is None or not (has_venv or has_embedded_python):
->>>>>>> 03730017
             python_dir = self.path / "venv"
             await install_if_missing(python_dir, self._create_venv, cb)
         assert self._python_cmd is not None
@@ -209,34 +190,6 @@
         if self._python_cmd is not None:
             python_ver = await get_python_version_string(self._python_cmd)
             log.info(f"Using Python: {python_ver}, {self._python_cmd}")
-<<<<<<< HEAD
-            pip_ver = await get_python_version_string(self._python_cmd, "-m", "pip")
-            log.info(f"Using pip: {pip_ver}")
-
-    def _pip_install(self, *args):
-        return [self._python_cmd, "-su", "-m", "pip", "install", *args]
-
-    async def _install_python(self, network: QNetworkAccessManager, cb: InternalCB):
-        url = "https://www.python.org/ftp/python/3.11.9/python-3.11.9-embed-amd64.zip"
-        archive_path = self._cache_dir / "python-3.11.9-embed-amd64.zip"
-        dir = self.path / "python"
-
-        await _download_cached("Python", network, url, archive_path, cb)
-        await _extract_archive("Python", archive_path, dir, cb)
-
-        python_pth = dir / "python311._pth"
-        cb("Installing Python", f"Patching {python_pth}")
-        with open(python_pth, "a") as file:
-            file.write("import site\n")
-
-        git_pip_url = "https://bootstrap.pypa.io/get-pip.py"
-        get_pip_file = dir / "get-pip.py"
-        await _download_cached("Python", network, git_pip_url, get_pip_file, cb)
-        await _execute_process("Python", [self._python_cmd, get_pip_file], dir, cb)
-        await _execute_process(
-            "Python", self._pip_install("wheel", "setuptools"), dir, cb
-        )
-=======
             if self._uv_cmd is None:
                 pip_ver = await get_python_version_string(self._python_cmd, "-m", "pip")
                 log.info(f"Using pip: {pip_ver}")
@@ -264,32 +217,11 @@
             cmd = ["/bin/sh", str(script_path)]
         env = {"UV_INSTALL_DIR": str(self.path / "uv")}
         await _execute_process("Python", cmd, self.path, cb, env=env)
->>>>>>> 03730017
 
         self._uv_cmd = self.path / "uv" / ("uv" + _exe)
         cb("Installing Python", f"Installed uv at {self._uv_cmd}")
 
     async def _create_venv(self, cb: InternalCB):
-<<<<<<< HEAD
-        cb(
-            "Creating Python virtual environment",
-            f"Creating venv in {self.path / 'venv'}",
-        )
-        assert self._python_cmd is not None
-        python_version, major, minor = await get_python_version(self._python_cmd)
-        if major is not None and minor is not None and (major < 3 or minor < 9):
-            raise Exception(
-                _(
-                    "Python version 3.9 or higher is required, but found {version} at {location}. Please make sure a compatible version of Python is installed and can be found by the Krita process."
-                ).format(version=python_version, location=self._python_cmd)
-            )
-        venv_cmd = [self._python_cmd, "-m", "venv", "venv"]
-        await _execute_process("Python", venv_cmd, self.path, cb)
-
-    async def _install_comfy(
-        self, comfy_dir: Path, network: QNetworkAccessManager, cb: InternalCB
-    ):
-=======
         cb("Creating Python virtual environment", f"Creating venv in {self.path / 'venv'}")
         assert self._uv_cmd is not None
         venv_cmd = [self._uv_cmd, "venv", "--python", "3.12", str(self.path / "venv")]
@@ -301,7 +233,6 @@
             self._python_cmd = self.path / "venv" / "bin" / "python3"
 
     async def _install_comfy(self, comfy_dir: Path, network: QNetworkAccessManager, cb: InternalCB):
->>>>>>> 03730017
         url = f"{resources.comfy_url}/archive/{resources.comfy_version}.zip"
         archive_path = self._cache_dir / f"ComfyUI-{resources.comfy_version}.zip"
         await _download_cached("ComfyUI", network, url, archive_path, cb)
@@ -315,19 +246,15 @@
             torch_args += ["--index-url", "https://download.pytorch.org/whl/cu124"]
         elif self.backend is ServerBackend.directml:
             torch_args = ["numpy<2", "torch-directml"]
-<<<<<<< HEAD
         elif self.backend is ServerBackend.xpu:
             torch_args += [
                 "--index-url",
                 "https://download.pytorch.org/whl/xpu",
             ]
-        await _execute_process("PyTorch", self._pip_install(*torch_args), self.path, cb)
-=======
         await self._pip_install("PyTorch", torch_args, cb)
 
         requirements_txt = Path(__file__).parent / "server_requirements.txt"
         await self._pip_install("ComfyUI", ["-r", str(requirements_txt)], cb)
->>>>>>> 03730017
 
         if self.backend is ServerBackend.xpu:
             await _execute_process(
@@ -342,13 +269,7 @@
             )
 
         requirements_txt = temp_comfy_dir / "requirements.txt"
-<<<<<<< HEAD
-        await _execute_process(
-            "ComfyUI", self._pip_install("-r", requirements_txt), self.path, cb
-        )
-=======
         await self._pip_install("ComfyUI", ["-r", str(requirements_txt)], cb)
->>>>>>> 03730017
 
         _configure_extra_model_paths(temp_comfy_dir)
         await rename_extracted_folder("ComfyUI", comfy_dir, resources.comfy_version)
@@ -367,15 +288,6 @@
         await _download_cached(pkg.name, network, resource_url, resource_zip_path, cb)
         await _extract_archive(pkg.name, resource_zip_path, folder.parent, cb)
         await rename_extracted_folder(pkg.name, folder, pkg.version)
-<<<<<<< HEAD
-
-        requirements_txt = folder / "requirements.txt"
-        if requirements_txt.exists():
-            await _execute_process(
-                pkg.name, self._pip_install("-r", requirements_txt), folder, cb
-            )
-=======
->>>>>>> 03730017
         cb(f"Installing {pkg.name}", f"Finished installing {pkg.name}")
 
     async def _install_insightface(
@@ -383,18 +295,8 @@
     ):
         assert self.comfy_dir is not None and self._python_cmd is not None
 
-<<<<<<< HEAD
-        dependencies = [
-            "onnx==1.16.1",
-            "onnxruntime",
-        ]  # onnx version pinned due to #1033
-        await _execute_process(
-            "FaceID", self._pip_install(*dependencies), self.path, cb
-        )
-=======
         dependencies = ["onnx==1.16.1", "onnxruntime"]  # onnx version pinned due to #1033
         await self._pip_install("FaceID", dependencies, cb)
->>>>>>> 03730017
 
         pyver = await get_python_version_string(self._python_cmd)
         if is_windows and "3.11" in pyver:
@@ -403,13 +305,7 @@
             await _download_cached("FaceID", network, whl_url, whl_file, cb)
             await self._pip_install("FaceID", [str(whl_file)], cb)
         else:
-<<<<<<< HEAD
-            await _execute_process(
-                "FaceID", self._pip_install("insightface"), self.path, cb
-            )
-=======
             await self._pip_install("FaceID", ["insightface"], cb)
->>>>>>> 03730017
 
     async def _install_requirements(
         self,
