--- conflicted
+++ resolved
@@ -282,33 +282,6 @@
 
         return self.add("AttentionCouple|cgem156", 1, model=model, base_mask=base_mask, **kwargs)
 
-<<<<<<< HEAD
-    def attention_mask(self, image: Output):
-        return self.add("ImageToMask", 1, image=image, channel="red")
-
-    def attention_mask_composite(self, destination: Output, source: Output, operation: str):
-        return self.add(
-            "MaskComposite",
-            1,
-            destination=destination,
-            source=source,
-            x=0,
-            y=0,
-            operation=operation,
-        )
-
-    def apply_attention_couple(
-        self, model: Output, base_mask: Output, conds: list[Output], masks: list[Output]
-    ):
-        kwargs = {}
-        for i in range(len(conds)):
-            kwargs[f"cond_{i+1}"] = conds[i]
-            kwargs[f"mask_{i+1}"] = masks[i]
-
-        return self.add("AttentionCouple|cgem156", 1, model=model, base_mask=base_mask, **kwargs)
-
-=======
->>>>>>> b3d58735
     def apply_controlnet(
         self,
         positive: Output,
@@ -569,20 +542,6 @@
         mask = self.add("ImageToMask", 1, image=img, channel="red")
         return mask
 
-<<<<<<< HEAD
-    def load_image_mask(self, image: Image):
-        if self._run_mode is ComfyRunMode.runtime:
-            mask = self.add("ETN_InjectImage", 2, id=self._add_image(image))[1]
-        else:
-            mask = self.add("ETN_LoadImageBase64", 2, image=image.to_base64())[1]
-
-        mask = self.invert_mask(mask)
-        img = self.add("MaskToImage", 1, mask=mask)
-        mask = self.add("ImageToMask", 1, image=img, channel="red")
-        return mask
-
-=======
->>>>>>> b3d58735
     def load_mask(self, mask: Image):
         if self._run_mode is ComfyRunMode.runtime:
             return self.add("ETN_InjectMask", 1, id=self._add_image(mask))
