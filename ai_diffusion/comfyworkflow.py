from __future__ import annotations
import math
import random
import json
from typing import NamedTuple, Tuple, Literal, overload, Any

from .image import Bounds, Extent, Image


class Output(NamedTuple):
    node: int
    output: int


Output2 = Tuple[Output, Output]
Output3 = Tuple[Output, Output, Output]


class ComfyWorkflow:
    """Builder for workflows which can be sent to the ComfyUI prompt API."""

    node_count = 0
    sample_count = 0

    _cache: dict[str, Output | Output2 | Output3]
    _nodes_required_inputs: dict[str, dict[str, Any]]

    def __init__(self, node_inputs: dict | None = None) -> None:
        self.root = {}
        self._cache = {}
        self._nodes_required_inputs = node_inputs or {}

    def get_node_optional_values(self, node_name: str, args: dict):
        node_inputs = self._nodes_required_inputs.get(node_name, None)

        if node_inputs is None:
            return args

        values = {}
        for k, v in node_inputs.items():
            if args is not None and k in args.keys():
                values[k] = args[k]
            elif len(v) == 1:
                if isinstance(v[0], list) and len(v[0]) > 0:
                    values[k] = v[0][0]
            elif len(k) >= 1 and isinstance(v[1], dict):
                if v[1].get("default", None) is not None:
                    values[k] = v[1]["default"]

        return values

    def dump(self, filepath: str):
        with open(filepath, "w") as f:
            json.dump(self.root, f, indent=4)

    @overload
    def add(self, class_type: str, output_count: Literal[1], **inputs) -> Output: ...

    @overload
    def add(self, class_type: str, output_count: Literal[2], **inputs) -> Output2: ...

    @overload
    def add(self, class_type: str, output_count: Literal[3], **inputs) -> Output3: ...

    def add(self, class_type: str, output_count: int, **inputs):
        inputs = self.get_node_optional_values(class_type, inputs)
        normalize = lambda x: [str(x.node), x.output] if isinstance(x, Output) else x
        self.node_count += 1
        self.root[str(self.node_count)] = {
            "class_type": class_type,
            "inputs": {k: normalize(v) for k, v in inputs.items()},
        }
        output = tuple(Output(self.node_count, i) for i in range(output_count))
        return output[0] if output_count == 1 else output

    @overload
    def add_cached(self, class_type: str, output_count: Literal[1], **inputs) -> Output: ...

    @overload
    def add_cached(self, class_type: str, output_count: Literal[3], **inputs) -> Output3: ...

    def add_cached(self, class_type: str, output_count: Literal[1] | Literal[3], **inputs):
        key = class_type + str(inputs)
        result = self._cache.get(key, None)
        if result is None:
            result = self.add(class_type, output_count, **inputs)
            self._cache[key] = result
        return result

    def ksampler(
        self,
        model: Output,
        positive: Output,
        negative: Output,
        latent_image: Output,
        sampler="dpmpp_2m_sde_gpu",
        scheduler="normal",
        steps=20,
        cfg=7.0,
        denoise=1.0,
        seed=-1,
    ):
        self.sample_count += steps
        return self.add(
            "KSampler",
            1,
            seed=random.getrandbits(64) if seed == -1 else seed,
            sampler_name=sampler,
            scheduler=scheduler,
            model=model,
            positive=positive,
            negative=negative,
            latent_image=latent_image,
            steps=steps,
            cfg=cfg,
            denoise=denoise,
        )

    def ksampler_advanced(
        self,
        model: Output,
        positive: Output,
        negative: Output,
        latent_image: Output,
        sampler="dpmpp_2m_sde_gpu",
        scheduler="normal",
        steps=20,
        start_at_step=0,
        cfg=7.0,
        seed=-1,
    ):
        self.sample_count += steps - start_at_step

        return self.add(
            "KSamplerAdvanced",
            1,
            noise_seed=random.getrandbits(64) if seed == -1 else seed,
            sampler_name=sampler,
            scheduler=scheduler,
            model=model,
            positive=positive,
            negative=negative,
            latent_image=latent_image,
            steps=steps,
            start_at_step=start_at_step,
            end_at_step=steps,
            cfg=cfg,
            add_noise="enable",
            return_with_leftover_noise="disable",
        )

    def model_sampling_discrete(self, model: Output, sampling: str):
        return self.add("ModelSamplingDiscrete", 1, model=model, sampling=sampling, zsnr=False)

    def load_checkpoint(self, checkpoint: str):
        return self.add_cached("CheckpointLoaderSimple", 3, ckpt_name=checkpoint)

    def load_vae(self, vae_name: str):
        return self.add_cached("VAELoader", 1, vae_name=vae_name)

    def load_controlnet(self, controlnet: str):
        return self.add_cached("ControlNetLoader", 1, control_net_name=controlnet)

    def load_clip_vision(self, clip_name: str):
        return self.add_cached("CLIPVisionLoader", 1, clip_name=clip_name)

    def load_ip_adapter(self, ipadapter_file: str):
        return self.add_cached("IPAdapterModelLoader", 1, ipadapter_file=ipadapter_file)

    def load_upscale_model(self, model_name: str):
        return self.add_cached("UpscaleModelLoader", 1, model_name=model_name)

    def load_lora(self, model: Output, clip: Output, lora_name, strength_model, strength_clip):
        return self.add(
            "LoraLoader",
            2,
            model=model,
            clip=clip,
            lora_name=lora_name,
            strength_model=strength_model,
            strength_clip=strength_clip,
        )

    def empty_latent_image(self, width: int, height: int, batch_size=1):
        return self.add("EmptyLatentImage", 1, width=width, height=height, batch_size=batch_size)

    def clip_set_last_layer(self, clip: Output, clip_layer: int):
        return self.add("CLIPSetLastLayer", 1, clip=clip, stop_at_clip_layer=clip_layer)

    def clip_text_encode(self, clip: Output, text: str):
        return self.add("CLIPTextEncode", 1, clip=clip, text=text)

    def conditioning_area(self, conditioning: Output, area: Bounds, strength=1.0):
        return self.add(
            "ConditioningSetArea",
            1,
            conditioning=conditioning,
            x=area.x,
            y=area.y,
            width=area.width,
            height=area.height,
            strength=strength,
        )

    def conditioning_combine(self, a: Output, b: Output):
        return self.add("ConditioningCombine", 1, conditioning_1=a, conditioning_2=b)

    def apply_controlnet(
        self,
        positive: Output,
        negative: Output,
        controlnet: Output,
        image: Output,
        strength=1.0,
        start_percent=0.0,
        end_percent=1.0,
    ):
        return self.add(
            "ControlNetApplyAdvanced",
            2,
            positive=positive,
            negative=negative,
            control_net=controlnet,
            image=image,
            strength=strength,
            start_percent=start_percent,
            end_percent=end_percent,
        )

    def encode_ip_adapter(
        self, clip_vision: Output, images: list[Output], weights: list[float], noise=0.0
    ):
        weights += [1.0] * (4 - len(weights))
        weight_inputs = {f"weight_{i + 1}": weight for i, weight in enumerate(weights)}
        image_inputs = {f"image_{i + 1}": image for i, image in enumerate(images)}
        return self.add(
            "IPAdapterEncoder",
            1,
            clip_vision=clip_vision,
            noise=noise,
            ipadapter_plus=False,
            **image_inputs,
            **weight_inputs,
        )

    def apply_ip_adapter(
        self,
        ipadapter: Output,
        embeds: Output,
        model: Output,
        weight: float,
        end_at=1.0,
    ):
        return self.add(
            "IPAdapterApplyEncoded",
            1,
            ipadapter=ipadapter,
            embeds=embeds,
            model=model,
            weight=weight,
            weight_type="linear",
            end_at=end_at,
        )

<<<<<<< HEAD
        return self.add("IPAdapterApply", 1, **args)

    def apply_freeu(self, model: Output, b1: float, b2: float, s1: float, s2: float):
        return self.add(
            "FreeU_V2",
            1,
            model=model,
            b1=b1,
            b2=b2,
            s1=s1,
            s2=s2,
        )

=======
>>>>>>> a06a4a79
    def inpaint_preprocessor(self, image: Output, mask: Output):
        return self.add("InpaintPreprocessor", 1, image=image, mask=mask)

    def vae_encode(self, vae: Output, image: Output):
        return self.add("VAEEncode", 1, vae=vae, pixels=image)

    def vae_encode_inpaint(self, vae: Output, image: Output, mask: Output):
        return self.add("VAEEncodeForInpaint", 1, vae=vae, pixels=image, mask=mask, grow_mask_by=0)

    def vae_decode(self, vae: Output, latent_image: Output):
        return self.add("VAEDecode", 1, vae=vae, samples=latent_image)

    def set_latent_noise_mask(self, latent: Output, mask: Output):
        return self.add("SetLatentNoiseMask", 1, samples=latent, mask=mask)

    def batch_latent(self, latent: Output, batch_size: int):
        return self.add("RepeatLatentBatch", 1, samples=latent, amount=batch_size)

    def crop_latent(self, latent: Output, bounds: Bounds):
        return self.add(
            "LatentCrop",
            1,
            samples=latent,
            x=bounds.x,
            y=bounds.y,
            width=bounds.width,
            height=bounds.height,
        )

    def scale_latent(self, latent: Output, extent: Extent):
        return self.add(
            "LatentUpscale",
            1,
            samples=latent,
            width=extent.width,
            height=extent.height,
            upscale_method="nearest-exact",
            crop="disabled",
        )

    def crop_image(self, image: Output, bounds: Bounds):
        return self.add(
            "ETN_CropImage",
            1,
            image=image,
            x=bounds.x,
            y=bounds.y,
            width=bounds.width,
            height=bounds.height,
        )

    def scale_image(self, image: Output, extent: Extent):
        return self.add(
            "ImageScale",
            1,
            image=image,
            width=extent.width,
            height=extent.height,
            upscale_method="bilinear",
            crop="disabled",
        )

    def upscale_image(self, upscale_model: Output, image: Output):
        return self.add("ImageUpscaleWithModel", 1, upscale_model=upscale_model, image=image)

    def invert_image(self, image: Output):
        return self.add("ImageInvert", 1, image=image)

    def batch_image(self, batch: Output, image: Output):
        return self.add("ImageBatch", 1, image1=batch, image2=image)

    def crop_mask(self, mask: Output, bounds: Bounds):
        return self.add(
            "CropMask",
            1,
            mask=mask,
            x=bounds.x,
            y=bounds.y,
            width=bounds.width,
            height=bounds.height,
        )

    def scale_mask(self, mask: Output, extent: Extent):
        img = self.mask_to_image(mask)
        scaled = self.scale_image(img, extent)
        return self.image_to_mask(scaled)

    def image_to_mask(self, image: Output):
        return self.add("ImageToMask", 1, image=image, channel="red")

    def mask_to_image(self, mask: Output):
        return self.add("MaskToImage", 1, mask=mask)

    def solid_mask(self, extent: Extent, value=1.0):
        return self.add("SolidMask", 1, width=extent.width, height=extent.height, value=value)

    def apply_mask(self, image: Output, mask: Output):
        return self.add("ETN_ApplyMaskToImage", 1, image=image, mask=mask)

    def load_image(self, image: Image):
        return self.add("ETN_LoadImageBase64", 1, image=image.to_base64())

    def load_mask(self, mask: Image):
        return self.add("ETN_LoadMaskBase64", 1, mask=mask.to_base64())

    def send_image(self, image: Output):
        return self.add("ETN_SendImageWebSocket", 1, images=image)

    def save_image(self, image: Output, prefix: str):
        return self.add("SaveImage", 1, images=image, filename_prefix=prefix)

    def upscale_tiled(
        self,
        image: Output,
        model: Output,
        vae: Output,
        positive: Output,
        negative: Output,
        upscale_model: Output,
        original_extent: Extent,
        factor: float,
        tile_extent: Extent,
        steps: int,
        cfg: float,
        sampler: str,
        scheduler: str,
        denoise: float,
        seed=-1,
    ):
        target_extent = original_extent * factor
        tiles_w = int(math.ceil(target_extent.width / tile_extent.width))
        tiles_h = int(math.ceil(target_extent.height / tile_extent.height))
        self.sample_count += 4 + tiles_w * tiles_h * steps  # approx, ignores padding
        return self.add(
            "UltimateSDUpscale",
            1,
            image=image,
            model=model,
            positive=positive,
            negative=negative,
            vae=vae,
            upscale_model=upscale_model,
            upscale_by=factor,
            seed=random.getrandbits(64) if seed == -1 else seed,
            steps=steps,
            cfg=cfg,
            sampler_name=sampler,
            scheduler=scheduler,
            denoise=denoise,
            tile_width=tile_extent.width,
            tile_height=tile_extent.height,
            mode_type="Linear",
            mask_blur=8,
            tile_padding=32,
            seam_fix_mode="None",
            seam_fix_denoise=1.0,
            seam_fix_width=64,
            seam_fix_mask_blur=8,
            seam_fix_padding=16,
            force_uniform_tiles="enable",
        )<|MERGE_RESOLUTION|>--- conflicted
+++ resolved
@@ -262,9 +262,6 @@
             end_at=end_at,
         )
 
-<<<<<<< HEAD
-        return self.add("IPAdapterApply", 1, **args)
-
     def apply_freeu(self, model: Output, b1: float, b2: float, s1: float, s2: float):
         return self.add(
             "FreeU_V2",
@@ -276,8 +273,6 @@
             s2=s2,
         )
 
-=======
->>>>>>> a06a4a79
     def inpaint_preprocessor(self, image: Output, mask: Output):
         return self.add("InpaintPreprocessor", 1, image=image, mask=mask)
 
