from __future__ import annotations
from pathlib import Path
from enum import Enum
from typing import Any, NamedTuple
from PyQt5.QtCore import QObject, QUuid, pyqtSignal

from . import eventloop, workflow, util
from .util import client_logger as log
from .settings import settings
from .network import NetworkError
from .image import Extent, Image, Mask, Bounds
from .client import ClientMessage, ClientEvent, filter_supported_styles, resolve_sd_version
from .document import Document, LayerObserver
from .pose import Pose
from .style import Style, Styles, SDVersion
from .workflow import ControlMode, Conditioning, InpaintMode, InpaintParams, FillMode
from .connection import Connection
from .properties import Property, ObservableProperties
from .jobs import Job, JobKind, JobQueue, JobState
from .control import ControlLayer, ControlLayerList
import krita


class Workspace(Enum):
    generation = 0
    upscaling = 1
    live = 2


class Model(QObject, ObservableProperties):
    """Represents diffusion workflows for a specific Krita document. Stores all inputs related to
    image generation. Launches generation jobs. Listens to server messages and keeps a
    list of finished, currently running and enqueued jobs.
    """

    _doc: Document
    _connection: Connection
    _layer: krita.Node | None = None
    _layers: LayerObserver

    workspace = Property(Workspace.generation, setter="set_workspace", persist=True)
    style = Property(Styles.list().default, persist=True)
    prompt = Property("", persist=True)
    negative_prompt = Property("", persist=True)
    control: ControlLayerList
    strength = Property(1.0, persist=True)
    batch_count = Property(1, persist=True)
    seed = Property(0, persist=True)
    fixed_seed = Property(False, persist=True)
<<<<<<< HEAD
    queue_front = Property(False, persist=True)
=======
    inpaint: CustomInpaint
>>>>>>> 6ef0d7e7
    upscale: "UpscaleWorkspace"
    live: "LiveWorkspace"
    progress = Property(0.0)
    jobs: JobQueue
    error = Property("")

    workspace_changed = pyqtSignal(Workspace)
    style_changed = pyqtSignal(Style)
    prompt_changed = pyqtSignal(str)
    negative_prompt_changed = pyqtSignal(str)
    strength_changed = pyqtSignal(float)
    batch_count_changed = pyqtSignal(int)
    seed_changed = pyqtSignal(int)
    fixed_seed_changed = pyqtSignal(bool)
    queue_front_changed = pyqtSignal(bool)
    progress_changed = pyqtSignal(float)
    error_changed = pyqtSignal(str)
    has_error_changed = pyqtSignal(bool)
    modified = pyqtSignal(QObject, str)

    def __init__(self, document: Document, connection: Connection):
        super().__init__()
        self._doc = document
        self._layers = document.create_layer_observer()
        self._connection = connection
        self.generate_seed()
        self.jobs = JobQueue()
        self.inpaint = CustomInpaint()
        self.control = ControlLayerList(self)
        self.upscale = UpscaleWorkspace(self)
        self.live = LiveWorkspace(self)

        self.jobs.selection_changed.connect(self.update_preview)
        self.error_changed.connect(lambda: self.has_error_changed.emit(self.has_error))

        if client := connection.client_if_connected:
            self.style = next(iter(filter_supported_styles(Styles.list(), client)), self.style)
            self.upscale.upscaler = client.default_upscaler

    def generate(self):
        """Enqueue image generation for the current setup."""
        ok, msg = self._doc.check_color_mode()
        if not ok and msg:
            self.report_error(msg)
            return

        image = None
        inpaint = None
        extent = self._doc.extent
        mask = self._doc.create_mask_from_selection(
            **get_selection_modifiers(self.inpaint.mode), min_size=64
        )
        image_bounds = workflow.compute_bounds(extent, mask.bounds if mask else None, self.strength)
        image_bounds = self.inpaint.get_context(self, mask) or image_bounds

        control = [c.get_image(image_bounds) for c in self.control]
        prompt, loras = workflow.extract_loras(self.prompt, self._connection.client.loras)
        conditioning = Conditioning(prompt, self.negative_prompt, control, loras)

        if mask is not None:
            sd_version = resolve_sd_version(self.style, self._connection.client)
            inpaint_mode = self.resolve_inpaint_mode()
            if inpaint_mode is InpaintMode.custom:
                inpaint = self.inpaint.get_params(mask, sd_version)
            else:
                inpaint = InpaintParams.detect(
                    mask, inpaint_mode, sd_version, conditioning, self.strength
                )

        if mask is not None or self.strength < 1.0:
            image = self._get_current_image(image_bounds)
        seed = self.seed if self.fixed_seed else workflow.generate_seed()
        generator = self._generate(
            image_bounds, conditioning, self.strength, image, inpaint, seed, self.batch_count
        )

        self.clear_error()
        eventloop.run(_report_errors(self, generator))

    async def _generate(
        self,
        bounds: Bounds,
        conditioning: Conditioning,
        strength: float,
        image: Image | None,
        inpaint: InpaintParams | None,
        seed: int = -1,
        count: int = 1,
        is_live=False,
    ):
        client = self._connection.client
        style = self.style
        if not self.jobs.any_executing():
            self.progress = 0.0

        if inpaint is not None:
            b = inpaint.mask.bounds
            # Compute mask bounds relative to cropped image, passed to workflow
            inpaint.mask.bounds = Bounds(b.x - bounds.x, b.y - bounds.y, *b.extent)
            bounds = b  # Also keep absolute mask bounds, to insert result image into canvas

        if image is None and inpaint is None:
            assert strength == 1
            job = workflow.generate(client, style, bounds.extent, conditioning, seed, is_live)
        elif inpaint is None and strength < 1:
            assert image is not None
            job = workflow.refine(client, style, image, conditioning, strength, seed, is_live)
        elif strength == 1 and not is_live:
            assert image is not None and inpaint is not None
            job = workflow.inpaint(client, style, image, conditioning, inpaint, seed)
        else:
            assert image is not None and inpaint is not None
            job = workflow.refine_region(
                client, style, image, inpaint, conditioning, strength, seed, is_live
            )

        job_kind = JobKind.live_preview if is_live else JobKind.diffusion
        pos, neg = conditioning.prompt, conditioning.negative_prompt
        for i in range(count):
            job_id = await client.enqueue(job, self.queue_front)
            self.jobs.add(job_kind, job_id, pos, neg, bounds, strength, job.seed)
            job.seed = seed + (i + 1) * settings.batch_size

    def upscale_image(self):
        params = self.upscale.params
        image = self._doc.get_image(Bounds(0, 0, *self._doc.extent))
        job = self.jobs.add_upscale(Bounds(0, 0, *self.upscale.target_extent), params.seed)
        self.clear_error()
        eventloop.run(_report_errors(self, self._upscale_image(job, image, params)))

    async def _upscale_image(self, job: Job, image: Image, params: UpscaleParams):
        client = self._connection.client
        upscaler = params.upscaler or client.default_upscaler
        if params.use_diffusion:
            work = workflow.upscale_tiled(
                client, image, upscaler, params.factor, self.style, params.strength, params.seed
            )
        else:
            work = workflow.upscale_simple(client, image, params.upscaler, params.factor)
        job.id = await client.enqueue(work, self.queue_front)

    def generate_live(self):
        ver = resolve_sd_version(self.style, self._connection.client)
        image = None

        mask = self._doc.create_mask_from_selection(
            grow=settings.selection_feather / 200,  # don't apply grow for live mode
            feather=settings.selection_feather / 100,
            padding=settings.selection_padding / 100,
            min_size=512 if ver is SDVersion.sd15 else 1024,
            square=True,
        )
        bounds = Bounds(0, 0, *self._doc.extent) if mask is None else mask.bounds
        if mask is not None or self.live.strength < 1.0:
            image = self._get_current_image(bounds)

        control = [c.get_image(bounds) for c in self.control]
        cond = Conditioning(self.prompt, self.negative_prompt, control)
        inpaint = InpaintParams(mask, InpaintMode.fill) if mask else None
        generator = self._generate(
            bounds, cond, self.live.strength, image, inpaint, self.seed, count=1, is_live=True
        )

        self.clear_error()
        eventloop.run(_report_errors(self, generator))

    def _get_current_image(self, bounds: Bounds):
        exclude = [  # exclude control layers from projection
            c.layer for c in self.control if not c.mode.is_part_of_image
        ]
        if self._layer:  # exclude preview layer
            exclude.append(self._layer)
        return self._doc.get_image(bounds, exclude_layers=exclude)

    def generate_control_layer(self, control: ControlLayer):
        ok, msg = self._doc.check_color_mode()
        if not ok and msg:
            self.report_error(msg)
            return

        image = self._doc.get_image(Bounds(0, 0, *self._doc.extent))
        mask = self.document.create_mask_from_selection(0, 0, padding=0.25, multiple=64)
        bounds = mask.bounds if mask else None

        job = self.jobs.add_control(control, Bounds(0, 0, *image.extent))
        generator = self._generate_control_layer(job, image, control.mode, bounds)
        self.clear_error()
        eventloop.run(_report_errors(self, generator))
        return job

    async def _generate_control_layer(
        self, job: Job, image: Image, mode: ControlMode, bounds: Bounds | None
    ):
        client = self._connection.client
        work = workflow.create_control_image(client, image, mode, bounds)
        job.id = await client.enqueue(work, self.queue_front)

    def cancel(self, active=False, queued=False):
        if queued:
            to_remove = [job for job in self.jobs if job.state is JobState.queued]
            if len(to_remove) > 0:
                self._connection.clear_queue()
                for job in to_remove:
                    self.jobs.remove(job)
        if active and self.jobs.any_executing():
            self._connection.interrupt()

    def report_progress(self, value):
        self.progress = value

    def report_error(self, message: str):
        self.error = message
        self.live.is_active = False

    def clear_error(self):
        if self.error != "":
            self.error = ""

    def handle_message(self, message: ClientMessage):
        job = self.jobs.find(message.job_id)
        if job is None:
            util.client_logger.error(f"Received message {message} for unknown job.")
            return

        if message.event is ClientEvent.progress:
            self.jobs.notify_started(job)
            self.report_progress(message.progress)
        elif message.event is ClientEvent.finished:
            if message.images:
                self.jobs.set_results(job, message.images)
            if job.kind is JobKind.control_layer:
                assert job.control is not None
                job.control.layer_id = self.add_control_layer(job, message.result).uniqueId()
            elif job.kind is JobKind.upscaling:
                self.add_upscale_layer(job)
            self.progress = 1
            self.jobs.notify_finished(job)
            if job.kind is not JobKind.diffusion:
                self.jobs.remove(job)
            elif settings.auto_preview and self._layer is None and job.id:
                self.jobs.select(job.id, 0)
        elif message.event is ClientEvent.interrupted:
            self.jobs.notify_cancelled(job)
            self.report_progress(0)
        elif message.event is ClientEvent.error:
            self.jobs.notify_cancelled(job)
            self.report_error(f"Server execution error: {message.error}")

    def update_preview(self):
        if selection := self.jobs.selection:
            self.show_preview(selection.job, selection.image)
        else:
            self.hide_preview()

    def show_preview(self, job_id: str, index: int, name_prefix="Preview"):
        job = self.jobs.find(job_id)
        assert job is not None, "Cannot show preview, invalid job id"
        name = f"[{name_prefix}] {job.params.prompt}"
        if self._layer and self._layer not in self.layers:
            self._layer = None
        if self._layer is not None:
            self._layer.setName(name)
            self._doc.set_layer_content(self._layer, job.results[index], job.params.bounds)
            self._doc.move_to_top(self._layer)
        else:
            self._layer = self._doc.insert_layer(
                name, job.results[index], job.params.bounds, make_active=False
            )
            self._layer.setLocked(True)

    def hide_preview(self):
        if self._layer is not None:
            self._doc.hide_layer(self._layer)

    def apply_result(self, job_id: str, index: int):
        self.jobs.select(job_id, index)
        assert self._layer is not None
        self._layer.setLocked(False)
        self._layer.setName(self._layer.name().replace("[Preview]", "[Generated]"))
        self._doc.active_layer = self._layer
        self._layer = None
        self.jobs.selection = None
        self.jobs.notify_used(job_id, index)

    def add_control_layer(self, job: Job, result: dict | None):
        assert job.kind is JobKind.control_layer and job.control
        if job.control.mode is ControlMode.pose and result is not None:
            pose = Pose.from_open_pose_json(result)
            pose.scale(job.params.bounds.extent)
            return self._doc.insert_vector_layer(job.params.prompt, pose.to_svg())
        elif len(job.results) > 0:
            return self._doc.insert_layer(job.params.prompt, job.results[0], job.params.bounds)
        return self.document.active_layer  # Execution was cached and no image was produced

    def add_upscale_layer(self, job: Job):
        assert job.kind is JobKind.upscaling
        assert len(job.results) > 0, "Upscaling job did not produce an image"
        if self._layer:
            self._layer.remove()
            self._layer = None
        self._doc.resize(job.params.bounds.extent)
        self.upscale.target_extent_changed.emit(self.upscale.target_extent)
        self._doc.insert_layer(job.params.prompt, job.results[0], job.params.bounds)

    def set_workspace(self, workspace: Workspace):
        if self.workspace is Workspace.live:
            self.live.is_active = False
        self._workspace = workspace
        self.workspace_changed.emit(workspace)
        self.modified.emit(self, "workspace")

    def generate_seed(self):
        self.seed = workflow.generate_seed()

    def save_result(self, job_id: str, index: int):
        _save_job_result(self, self.jobs.find(job_id), index)

    def resolve_inpaint_mode(self):
        if self.inpaint.mode is InpaintMode.automatic:
            if bounds := self.document.selection_bounds:
                return workflow.detect_inpaint_mode(self.document.extent, bounds)
            return InpaintMode.fill
        return self.inpaint.mode

    @property
    def history(self):
        return (job for job in self.jobs if job.state is JobState.finished)

    @property
    def has_error(self):
        return self.error != ""

    @property
    def document(self):
        return self._doc

    @document.setter
    def document(self, doc):
        # Note: for some reason Krita sometimes creates a new object for an existing document.
        # The old object is deleted and unusable. This method is used to update the object,
        # but doesn't actually change the document identity.
        # TODO: 04/02/2024 is this still necessary? check log.
        assert doc == self._doc, "Cannot change document of model"
        if self._doc is not doc:
            log.warning(f"Document instance changed {self._doc} -> {doc}")
            self._doc = doc

    @property
    def layers(self):
        return self._layers


class InpaintContext(Enum):
    automatic = 0
    mask_bounds = 1
    entire_image = 2
    layer_bounds = 3


class CustomInpaint(QObject, ObservableProperties):
    mode = Property(InpaintMode.automatic, persist=True)
    fill = Property(FillMode.neutral, persist=True)
    use_inpaint = Property(True, persist=True)
    use_prompt_focus = Property(False, persist=True)
    context = Property(InpaintContext.automatic, persist=True)
    context_layer_id = Property(QUuid(), persist=True)

    mode_changed = pyqtSignal(InpaintMode)
    fill_changed = pyqtSignal(FillMode)
    use_inpaint_changed = pyqtSignal(bool)
    use_prompt_focus_changed = pyqtSignal(bool)
    context_changed = pyqtSignal(InpaintContext)
    context_layer_id_changed = pyqtSignal(QUuid)
    modified = pyqtSignal(QObject, str)

    def get_params(self, mask: Mask, sdver: SDVersion):
        params = InpaintParams(mask, self.mode, self.fill)
        params.use_inpaint_control = self.use_inpaint and sdver is SDVersion.sd15
        params.use_inpaint_model = self.use_inpaint and sdver is SDVersion.sdxl
        params.use_condition_mask = self.use_prompt_focus
        return params

    def get_context(self, model: Model, mask: Mask | None):
        if mask is None or self.mode is not InpaintMode.custom:
            return None
        if self.context is InpaintContext.mask_bounds:
            return mask.bounds
        if self.context is InpaintContext.entire_image:
            return Bounds(0, 0, *model.document.extent)
        if self.context is InpaintContext.layer_bounds:
            if layer := model.layers.find(self.context_layer_id):
                layer_bounds = Bounds.from_qrect(layer.bounds())
                return Bounds.expand(layer_bounds, include=mask.bounds)
        return None


class UpscaleParams(NamedTuple):
    upscaler: str
    factor: float
    use_diffusion: bool
    strength: float
    target_extent: Extent
    seed: int


class UpscaleWorkspace(QObject, ObservableProperties):
    upscaler = Property("", persist=True)
    factor = Property(2.0, persist=True)
    use_diffusion = Property(True, persist=True)
    strength = Property(0.3, persist=True)

    upscaler_changed = pyqtSignal(str)
    factor_changed = pyqtSignal(float)
    use_diffusion_changed = pyqtSignal(bool)
    strength_changed = pyqtSignal(float)
    target_extent_changed = pyqtSignal(Extent)
    modified = pyqtSignal(QObject, str)

    _model: Model

    def __init__(self, model: Model):
        super().__init__()
        self._model = model
        self.factor_changed.connect(lambda _: self.target_extent_changed.emit(self.target_extent))
        self._init_model()
        model._connection.models_changed.connect(self._init_model)

    def _init_model(self):
        if self.upscaler == "":
            if client := self._model._connection.client_if_connected:
                self.upscaler = client.default_upscaler

    @property
    def target_extent(self):
        return self._model.document.extent * self.factor

    @property
    def params(self):
        return UpscaleParams(
            upscaler=self.upscaler,
            factor=self.factor,
            use_diffusion=self.use_diffusion,
            strength=self.strength,
            target_extent=self.target_extent,
            seed=self._model.seed if self._model.fixed_seed else workflow.generate_seed(),
        )


class LiveWorkspace(QObject, ObservableProperties):
    is_active = Property(False, setter="toggle")
    is_recording = Property(False, setter="toggle_record")
    strength = Property(0.3, persist=True)
    has_result = Property(False)

    is_active_changed = pyqtSignal(bool)
    is_recording_changed = pyqtSignal(bool)
    strength_changed = pyqtSignal(float)
    seed_changed = pyqtSignal(int)
    has_result_changed = pyqtSignal(bool)
    result_available = pyqtSignal(Image)
    modified = pyqtSignal(QObject, str)

    _model: Model
    _result: Image | None = None
    _result_bounds: Bounds | None = None
    _keyframes_folder: Path | None = None
    _keyframe_start = 0
    _keyframe_index = 0
    _keyframes: list[Path]

    def __init__(self, model: Model):
        super().__init__()
        self._model = model
        self._keyframes = []
        model.jobs.job_finished.connect(self.handle_job_finished)

    def toggle(self, active: bool):
        if self.is_active != active:
            self._is_active = active
            self.is_active_changed.emit(active)
            if active:
                self._model.generate_live()
            else:
                self.is_recording = False

    def toggle_record(self, active: bool):
        if self.is_recording != active:
            if active and not self._start_recording():
                self._model.report_error(
                    "Cannot save recorded frames, document must be saved first!"
                )
                return
            self._is_recording = active
            self.is_active = active
            self.is_recording_changed.emit(active)
            if not active:
                self._import_animation()

    def handle_job_finished(self, job: Job):
        if job.kind is JobKind.live_preview:
            if len(job.results) > 0:
                self.set_result(job.results[0], job.params.bounds)
            self.is_active = self._is_active and self._model.document.is_active
            if self.is_active:
                self._model.generate_live()

    def copy_result_to_layer(self):
        assert self.result is not None and self._result_bounds is not None
        doc = self._model.document
        doc.insert_layer(f"[Live] {self._model.prompt}", self.result, self._result_bounds)
        if settings.new_seed_after_apply:
            self._model.generate_seed()

    @property
    def result(self):
        return self._result

    def set_result(self, value: Image, bounds: Bounds):
        self._result = value
        self._result_bounds = bounds
        self.result_available.emit(value)
        self.has_result = True

        if self.is_recording:
            self._save_frame(value, bounds)

    def _start_recording(self):
        doc_filename = self._model.document.filename
        if doc_filename:
            path = Path(doc_filename)
            folder = path.parent / f"{path.with_suffix('.live-frames')}"
            folder.mkdir(exist_ok=True)
            self._keyframes_folder = folder
            while (self._keyframes_folder / f"frame-{self._keyframe_index}.webp").exists():
                self._keyframe_index += 1
            self._keyframe_start = self._keyframe_index
        else:
            self._keyframes_folder = None
        return self._keyframes_folder

    def _save_frame(self, image: Image, bounds: Bounds):
        assert self._keyframes_folder is not None
        filename = self._keyframes_folder / f"frame-{self._keyframe_index}.webp"
        self._keyframe_index += 1

        extent = self._model.document.extent
        if bounds is not None and bounds.extent != extent:
            image = Image.crop(image, bounds)
        image.save(filename)
        self._keyframes.append(filename)

    def _import_animation(self):
        self._model.document.import_animation(self._keyframes, self._keyframe_start)
        start, end = self._keyframe_start, self._keyframe_start + len(self._keyframes)
        self._model.document.active_layer.setName(f"[Rec] {start}-{end}: {self._model.prompt}")
        self._keyframes = []


def get_selection_modifiers(inpaint_mode: InpaintMode) -> dict[str, Any]:
    grow = settings.selection_grow / 100
    feather = settings.selection_feather / 100
    padding = settings.selection_padding / 100
    invert = False

    if inpaint_mode is InpaintMode.remove_object:
        # avoid leaving any border pixels of the object to be removed within the
        # area where the mask is 1.0, it will confuse inpainting models
        feather = min(feather, grow * 0.5)

    if inpaint_mode is InpaintMode.replace_background:
        # only minimal grow/feather as there is often no desired transition between
        # forground object and background (to be replaced by something else entirely)
        grow = min(grow, 0.01)
        feather = min(feather, 0.01)
        invert = True

    return dict(grow=grow, feather=feather, padding=padding, invert=invert)


async def _report_errors(parent: Model, coro):
    try:
        return await coro
    except NetworkError as e:
        parent.report_error(f"{util.log_error(e)} [url={e.url}, code={e.code}]")
    except Exception as e:
        parent.report_error(util.log_error(e))


def _save_job_result(model: Model, job: Job | None, index: int):
    assert job is not None, "Cannot save result, invalid job id"
    assert len(job.results) > index, "Cannot save result, invalid result index"
    assert model.document.filename, "Cannot save result, document is not saved"
    timestamp = job.timestamp.strftime("%Y%m%d-%H%M%S")
    prompt = util.sanitize_prompt(job.params.prompt)
    path = Path(model.document.filename)
    path = path.parent / f"{path.stem}-generated-{timestamp}-{index}-{prompt}.webp"
    path = util.find_unused_path(path)
    base_image = model._get_current_image(Bounds(0, 0, *model.document.extent))
    result_image = job.results[index]
    base_image.draw_image(result_image, job.params.bounds.offset)
    base_image.save(path)<|MERGE_RESOLUTION|>--- conflicted
+++ resolved
@@ -47,11 +47,8 @@
     batch_count = Property(1, persist=True)
     seed = Property(0, persist=True)
     fixed_seed = Property(False, persist=True)
-<<<<<<< HEAD
     queue_front = Property(False, persist=True)
-=======
     inpaint: CustomInpaint
->>>>>>> 6ef0d7e7
     upscale: "UpscaleWorkspace"
     live: "LiveWorkspace"
     progress = Property(0.0)
